--- conflicted
+++ resolved
@@ -13,20 +13,13 @@
 deploy_gr00t:
 	cd gr00t && uv run modal deploy -m src.app
 
-<<<<<<< HEAD
 deploy_pi0:
 	cd pi0 && uv run modal deploy -m src.app
 
-deploy_all:
-	make deploy_admin && make deploy_act && make deploy_gr00t && make deploy_paligemma && make deploy_pi0
-
-PHONY: deploy_admin deploy_act deploy_paligemma deploy_gr00t deploy_pi0
-=======
 deploy_vllm:
 	cd vllm && uv run modal deploy app.py
 
 deploy_all:
-	make deploy_admin && make deploy_act && make deploy_gr00t && make deploy_paligemma && make deploy_vllm
+	make deploy_admin && make deploy_act && make deploy_gr00t && make deploy_paligemma && make deploy_vllm && make deploy_pi0
 
-PHONY: deploy_admin deploy_act deploy_paligemma deploy_gr00t deploy_vllm deploy_all install
->>>>>>> 282c5409
+PHONY: deploy_admin deploy_act deploy_paligemma deploy_gr00t deploy_vllm deploy_all install deploy_pi0