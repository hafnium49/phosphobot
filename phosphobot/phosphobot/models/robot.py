import asyncio
import json
from abc import ABC, abstractmethod
from typing import Any, Dict, List, Literal, Optional, Tuple, Union

import numpy as np
from loguru import logger
from pydantic import BaseModel, Field, model_validator
from serial.tools.list_ports_common import ListPortInfo

from phosphobot.utils import get_home_app_path

DEFAULT_FILE_ENCODING = "utf-8"


class Temperature(BaseModel):
    current: Optional[float]
    max: Optional[float]


class RobotConfigStatus(BaseModel):
    """
    Contains the configuration of a robot.
    """

    name: str
    robot_type: Literal["manipulator", "mobile", "other"] = "manipulator"
    device_name: Optional[str]
    temperature: Optional[List[Temperature]] = None


class BaseRobot(ABC):
    name: str
    is_connected: bool = False
    is_moving: bool = False

    @abstractmethod
    def set_motors_positions(
        self, q_target_rad: np.ndarray, enable_gripper: bool = False
    ) -> None:
        """
        Set the motor positions of the robot in radians.
        """
        raise NotImplementedError

    @abstractmethod
    def get_info_for_dataset(self) -> Any:
        """
        Generate information about the robot useful for the dataset.
        Return a BaseRobotInfo object. (see models.dataset.BaseRobotInfo)
        Dict returned is info.json file at initialization
        """
        raise NotImplementedError

    @abstractmethod
    def get_observation(
<<<<<<< HEAD
        self, source: Literal["sim", "robot"], do_forward: bool = False
    ) -> tuple[np.ndarray, np.ndarray]:
=======
        self, source: Literal["sim", "robot"]
    ) -> Tuple[np.ndarray, np.ndarray]:
>>>>>>> 4e3fc342
        """
        Get the observation of the robot.
        This method should return the observation of the robot.
        Will be used to build an observation in a Step of an episode.
        Returns:
            - state: np.array state of the robot (7D)
            - joints_position: np.array joints position of the robot
        """
        raise NotImplementedError

    @abstractmethod
    async def connect(self) -> None:
        """
        Initialize communication with the robot.

        This method is called after the __init__ method.

        raise: Exception if the setup fails. For example, if the robot is not plugged in.
            This Exception will be caught by the __init__ method.
        """
        raise NotImplementedError

    @abstractmethod
    def disconnect(self) -> None:
        """
        Close the connection to the robot.

        This method is called on __del__ to disconnect the robot.
        """
        raise NotImplementedError

    def init_config(self) -> None:
        """
        Initialize the robot configuration.
        """
        pass

    def enable_torque(self) -> None:
        """
        Enable the torque of the robot.
        """
        pass

    def disable_torque(self) -> None:
        """
        Disable the torque of the robot.
        """
        pass

    @abstractmethod
    async def move_robot_absolute(
        self,
        target_position: np.ndarray,  # cartesian np.array
        target_orientation_rad: Optional[np.ndarray],  # rad np.array
        **kwargs: Dict[str, Any],
    ) -> None:
        """
        Move the robot to the target position and orientation.
        This method should be implemented by the robot class.
        """
        raise NotImplementedError

    @classmethod
    def from_port(
        cls, port: ListPortInfo, **kwargs: Dict[str, Any]
    ) -> Optional["BaseRobot"]:
        """
        Return the robot class from the port information.
        """
        logger.warning(
            f"For automatic detection of {cls.__name__}, the method from_port must be implemented. Skipping autodetection."
        )
        return None

    def status(self) -> RobotConfigStatus:
        return RobotConfigStatus(
            name=self.name,
            device_name=getattr(self, "SERIAL_ID", None),
        )

    @abstractmethod
    async def move_to_initial_position(self) -> None:
        """
        Move the robot to its initial position.
        The initial position is a safe position for the robot, where it is moved before starting the calibration.
        This method should be implemented by the robot class.

        This should update self.initial_position  and self.initial_orientation_rad
        """
        raise NotImplementedError

    @abstractmethod
    async def move_to_sleep(self) -> None:
        """
        Move the robot to its sleep position.
        The sleep position is a safe position for the robot, where it is moved before disabling the motors.
        This method should be implemented by the robot class.
        """
        raise NotImplementedError

    def move_to_sleep_sync(self) -> None:
        asyncio.run(self.move_to_sleep())


class BaseRobotPIDGains(BaseModel):
    """
    PID gains for servo motors
    """

    p_gain: float
    i_gain: float
    d_gain: float


class BaseRobotConfig(BaseModel):
    """
    Calibration configuration for a robot
    """

    name: str
    servos_voltage: float
    servos_offsets: List[float] = Field(
        default_factory=lambda: [
            2048.0,
            2048.0,
            2048.0,
            2048.0,
            2048.0,
            2048.0,
        ]
    )
    # Default factory: default offsets for SO-100
    servos_calibration_position: List[float]
    servos_offsets_signs: List[float] = Field(
        default_factory=lambda: [-1.0, 1.0, 1.0, 1.0, 1.0, 1.0]
    )
    pid_gains: List[BaseRobotPIDGains] = Field(default_factory=list)

    # Torque value to consider that an object is gripped
    gripping_threshold: int = Field(
        default=80,
        gt=0,
        description="Torque threshold to consider an object gripped. This will block the gripper position and prevent it from moving further.",
    )
    non_gripping_threshold: int = Field(
        default=10,
        gt=0,
        description="Torque threshold to consider an object not gripped. This will allow the gripper to move freely.",
    )

    @model_validator(mode="after")
    def validate_servos_arrays(self) -> "BaseRobotConfig":
        """Validate that servos_offsets and servos_calibration_position have same length
        and different values at each position"""
        if len(self.servos_offsets) != len(self.servos_calibration_position):
            raise ValueError(
                f"servos_offsets (length {len(self.servos_offsets)}) and "
                f"servos_calibration_position (length {len(self.servos_calibration_position)}) "
                f"must have the same length"
            )

        # Check that corresponding elements are different
        for i, (offset, cal_pos) in enumerate(
            zip(self.servos_offsets, self.servos_calibration_position)
        ):
            if offset == cal_pos:
                raise ValueError(
                    f"servos_offsets[{i}] ({offset}) must be different from "
                    f"servos_calibration_position[{i}] ({cal_pos})"
                )

        return self

    @classmethod
    def from_json(cls, filepath: str) -> Union["BaseRobotConfig", None]:
        """
        Load a configuration from a JSON file
        """
        try:
            with open(filepath, "r", encoding=DEFAULT_FILE_ENCODING) as f:
                data = json.load(f)

        except FileNotFoundError:
            return None

        # Fix issues with the JSON file
        servos_offsets = data.get("servos_offsets", [])
        if len(servos_offsets) == 0:
            data["servos_offsets"] = [2048.0] * 6

        servos_offsets_signs = data.get("servos_offsets_signs", [])
        if len(servos_offsets_signs) == 0:
            data["servos_offsets_signs"] = [-1.0] + [1.0] * 5

        try:
            return cls(**data)
        except Exception as e:
            logger.error(f"Error loading configuration from {filepath}: {e}")
            return None

    @classmethod
    def from_serial_id(
        cls, serial_id: str, name: str
    ) -> Union["BaseRobotConfig", None]:
        """
        Load a configuration from a serial ID and a name.
        """
        filename = f"{name}_{serial_id}_config.json"
        filepath = str(get_home_app_path() / "calibration" / filename)
        return cls.from_json(filepath)

    def to_json(self, filename: str) -> None:
        """
        Save the configuration to a JSON file
        """
        with open(filename, "w", encoding=DEFAULT_FILE_ENCODING) as f:
            f.write(self.model_dump_json(indent=4))

    def save_local(self, serial_id: str) -> str:
        """
        Save the configuration to the local calibration folder

        Returns:
            The path to the saved file
        """
        filename = f"{self.name}_{serial_id}_config.json"
        assert (
            "/" not in filename
        ), "Filename cannot contain '/'. Did you pass a device_name instead of SERIAL_ID?"
        filepath = str(get_home_app_path() / "calibration" / filename)
        logger.info(f"Saving configuration to {filepath}")
        self.to_json(filepath)
        return filepath


class RobotConfigResponse(BaseModel):
    """
    Response model for robot configuration.
    """

    robot_id: int
    name: str
    config: Optional[BaseRobotConfig]
    gripper_joint_index: Optional[int] = None
    servo_ids: List[int] = Field(default_factory=lambda: list(range(1, 7)))
    resolution: int = 4096<|MERGE_RESOLUTION|>--- conflicted
+++ resolved
@@ -54,13 +54,8 @@
 
     @abstractmethod
     def get_observation(
-<<<<<<< HEAD
         self, source: Literal["sim", "robot"], do_forward: bool = False
-    ) -> tuple[np.ndarray, np.ndarray]:
-=======
-        self, source: Literal["sim", "robot"]
     ) -> Tuple[np.ndarray, np.ndarray]:
->>>>>>> 4e3fc342
         """
         Get the observation of the robot.
         This method should return the observation of the robot.
@@ -287,9 +282,9 @@
             The path to the saved file
         """
         filename = f"{self.name}_{serial_id}_config.json"
-        assert (
-            "/" not in filename
-        ), "Filename cannot contain '/'. Did you pass a device_name instead of SERIAL_ID?"
+        assert "/" not in filename, (
+            "Filename cannot contain '/'. Did you pass a device_name instead of SERIAL_ID?"
+        )
         filepath = str(get_home_app_path() / "calibration" / filename)
         logger.info(f"Saving configuration to {filepath}")
         self.to_json(filepath)
